--- conflicted
+++ resolved
@@ -295,13 +295,9 @@
 
 interface Wallet {
 	// [Throws=CashuSdkError]
-<<<<<<< HEAD
 	// ProofsStatus check_proofs_spent(sequence<MintProof> proofs);
 	[Throws=CashuSdkError, Name="for_mint"]
 	constructor(string mint_url);
-=======
-	// ProofsStatus check_proofs_spent(sequence<Proof> proofs);
->>>>>>> fa1d5408
     [Throws=CashuSdkError]
 	RequestMintResponse request_mint(Amount amount);
     [Throws=CashuSdkError]
